--- conflicted
+++ resolved
@@ -6,12 +6,10 @@
 from astropy import cosmology as apcos
 from astropy import constants as apconst
 
-<<<<<<< HEAD
 from halotools.mock_observables import radial_distance_and_velocity
-=======
+
 import matplotlib.pyplot as plt
 from mpl_toolkits.axes_grid1.inset_locator import inset_axes
->>>>>>> 74e438b3
 
 from tqdm.auto import tqdm
 from scipy.interpolate import interp1d
